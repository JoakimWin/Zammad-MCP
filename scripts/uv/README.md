# UV Scripts

This directory contains UV single-file scripts that provide development and operational tools for the Zammad MCP project.

<<<<<<< HEAD
## Available Scripts

### Environment Validation

Validates the Zammad MCP Server environment configuration before startup.

**Features:**

- Checks environment variables are properly set
- Validates Zammad URL format
- Tests API connection and authentication
- Displays user information on successful connection
- Rich CLI output with tables and progress indicators
- JSON output mode for CI/CD integration

**Usage:**

```bash
# Interactive mode with default .env file
./validate-env.py

# Use custom environment file
./validate-env.py --env-file custom.env

# Skip connection test (only validate syntax)
./validate-env.py --no-test-connection

# JSON output for automation
./validate-env.py --json

# Run with uv directly (no need to make executable)
uv run scripts/uv/validate-env.py
```

**Exit Codes:**

- 0: Configuration valid (and connection successful if tested)
- 1: Configuration errors or connection failed

### coverage-report.py

Generates beautiful, actionable coverage reports beyond basic terminal output.

**Features:**

- Parses coverage.xml data from pytest-cov
- Multiple output formats:
  - Rich terminal output with tables and trees
  - Markdown reports perfect for PR comments
  - HTML dashboards with visualization charts
- Shows uncovered lines grouped by file
- Compares coverage against configurable targets
- Tracks coverage history over time
- Color-coded output based on coverage thresholds

**Usage:**

```bash
# Generate coverage data first
uv run pytest --cov=mcp_zammad --cov-report=xml

# Terminal report with Rich formatting
./coverage-report.py

# Show uncovered lines
./coverage-report.py --show-uncovered

# Generate markdown for PR comments
./coverage-report.py --format markdown --output coverage.md

# Generate HTML dashboard with charts
./coverage-report.py --format html --output coverage.html

# Compare against custom target (default: 80%)
./coverage-report.py --compare-to 90

# Save coverage history for trend tracking
./coverage-report.py --save-history
```

**Output Examples:**

1. **Terminal**: Rich tables showing file-by-file coverage, overall summary, and optional uncovered line details
1. **Markdown**: GitHub-flavored markdown with emoji indicators, suitable for PR comments
1. **HTML**: Interactive dashboard with pie charts, bar graphs, and detailed tables

**Exit Codes:**
=======
## Script Execution
>>>>>>> 096052d7

These scripts can be executed in several ways:

### Direct Execution (Recommended for GNU/Linux)

```bash
./dev-setup.py
<<<<<<< HEAD

# Quick setup with minimal prompts
./dev-setup.py --quick

# Only check requirements without running setup
./dev-setup.py --check-only

# Run with uv directly
uv run scripts/uv/dev-setup.py
```

**Setup Flow:**

1. **System Check**: Verifies Python version, Git, and project structure
1. **UV Installation**: Checks for UV and offers to install if missing
1. **Virtual Environment**: Creates or recreates .venv
1. **Configuration**: Interactive prompts for Zammad credentials
1. **Dependencies**: Installs all project and dev dependencies
1. **Validation**: Runs basic checks to ensure setup success
1. **Next Steps**: Shows helpful commands and resources

**Exit Codes:**

- 0: Setup completed successfully
- 1: Setup failed or was cancelled

### security-scan.py

Unified security scanner that consolidates multiple security tools into a single actionable report.

**Features:**

- Runs multiple security scanners:
  - **pip-audit**: Vulnerability scanning for Python dependencies
  - **bandit**: Static security analysis for Python code
  - **safety**: Additional dependency vulnerability checking
  - **semgrep**: Advanced static analysis with security rules
- Unified reporting with consistent severity levels (Critical/High/Medium/Low/Info)
- Multiple output formats:
  - Rich terminal output with color-coded severity
  - JSON for programmatic processing
  - SARIF for GitHub Actions integration
- Detailed remediation suggestions for each issue
- Filtering by minimum severity level
- Support for running individual tools

**Usage:**

```bash
# Run all security scans
./security-scan.py

# Run specific tools only
./security-scan.py --tool pip-audit --tool bandit

# Show only high severity and above
./security-scan.py --severity high

# Generate SARIF report for GitHub
./security-scan.py --format sarif --output security.sarif

# JSON output for CI/CD pipelines
./security-scan.py --format json --output security.json

# Future: Apply automatic fixes
./security-scan.py --fix
```

**Security Issue Details:**

- **Tool**: Which scanner found the issue
- **Severity**: Critical/High/Medium/Low/Info rating
- **Location**: File path and line number or package name
- **Details**: CVE/CWE IDs, confidence levels, fix versions
- **Remediation**: Specific steps to fix the issue

**Exit Codes:**

- 0: No critical/high severity issues found
- 1: Critical or high severity issues detected

### test-zammad.py

Interactive CLI for testing Zammad API connections and operations without the MCP server.

**Features:**

- **Interactive Mode**: Menu-driven interface for exploring the API
- **Connection Testing**: Validates credentials and displays connection timing
- **API Operations**:
  - List tickets with filtering and pagination
  - Get detailed ticket information with articles
  - Create test tickets interactively
  - Search users by query
  - List groups, states, and priorities
- **Performance Benchmarking**: Runs timed tests on common operations
- **Multiple Auth Support**: HTTP token, OAuth2, or username/password
- **Rich Terminal UI**: Tables, progress bars, and formatted output
- **Non-Interactive Mode**: Run specific operations from command line

**Usage:**

```bash
# Interactive mode (default)
=======
>>>>>>> 096052d7
./test-zammad.py
# etc.
```

### Using UV directly (Most Portable)

```bash
uv run --script dev-setup.py
uv run --script test-zammad.py
# etc.
```

<<<<<<< HEAD
When you run a UV script, UV automatically:

1. Creates an isolated virtual environment
1. Installs the specified dependencies
1. Runs the script with the correct Python version
=======
## Cross-Platform Considerations
>>>>>>> 096052d7

The scripts use the shebang `#!/usr/bin/env -S uv run --script`. The `-S` flag is a GNU coreutils extension that allows passing multiple arguments through env.

### Platform Compatibility

- ✅ **Linux (GNU coreutils)**: Full support
- ❌ **macOS (BSD env)**: No `-S` flag support
- ❌ **Alpine (BusyBox)**: No `-S` flag support
- ❌ **FreeBSD/OpenBSD**: No `-S` flag support

<<<<<<< HEAD
1. Create a new `.py` file in this directory
1. Add the shebang: `#!/usr/bin/env -S uv run --script`
1. Add script metadata with dependencies
1. Make it executable: `chmod +x script.py`
=======
### Workarounds for Non-GNU Systems
>>>>>>> 096052d7

1. **Use UV directly** (recommended):

   ```bash
   uv run --script scriptname.py
   ```

1. **Create an alias**:

   ```bash
   alias dev-setup='uv run --script ~/path/to/dev-setup.py'
   ```

1. **Create a wrapper script**:

   ```bash
   #!/bin/sh
   exec uv run --script "$(dirname "$0")/scriptname.py" "$@"
   ```

## Available Scripts

- **dev-setup.py**: Interactive development environment setup wizard
- **test-zammad.py**: Test Zammad API connections and operations
- **validate-env.py**: Validate environment configuration
- **coverage-report.py**: Generate enhanced coverage reports
- **security-scan.py**: Run consolidated security scans

## Script Dependencies

Each script declares its dependencies in the script metadata section. UV automatically manages these dependencies in isolated environments, ensuring no conflicts with your system packages.<|MERGE_RESOLUTION|>--- conflicted
+++ resolved
@@ -2,7 +2,7 @@
 
 This directory contains UV single-file scripts that provide development and operational tools for the Zammad MCP project.
 
-<<<<<<< HEAD
+
 ## Available Scripts
 
 ### Environment Validation
@@ -90,9 +90,9 @@
 1. **HTML**: Interactive dashboard with pie charts, bar graphs, and detailed tables
 
 **Exit Codes:**
-=======
+
 ## Script Execution
->>>>>>> 096052d7
+
 
 These scripts can be executed in several ways:
 
@@ -100,7 +100,6 @@
 
 ```bash
 ./dev-setup.py
-<<<<<<< HEAD
 
 # Quick setup with minimal prompts
 ./dev-setup.py --quick
@@ -205,8 +204,6 @@
 
 ```bash
 # Interactive mode (default)
-=======
->>>>>>> 096052d7
 ./test-zammad.py
 # etc.
 ```
@@ -219,15 +216,15 @@
 # etc.
 ```
 
-<<<<<<< HEAD
+
 When you run a UV script, UV automatically:
 
 1. Creates an isolated virtual environment
 1. Installs the specified dependencies
 1. Runs the script with the correct Python version
-=======
+
+
 ## Cross-Platform Considerations
->>>>>>> 096052d7
 
 The scripts use the shebang `#!/usr/bin/env -S uv run --script`. The `-S` flag is a GNU coreutils extension that allows passing multiple arguments through env.
 
@@ -238,14 +235,14 @@
 - ❌ **Alpine (BusyBox)**: No `-S` flag support
 - ❌ **FreeBSD/OpenBSD**: No `-S` flag support
 
-<<<<<<< HEAD
+
 1. Create a new `.py` file in this directory
 1. Add the shebang: `#!/usr/bin/env -S uv run --script`
 1. Add script metadata with dependencies
 1. Make it executable: `chmod +x script.py`
-=======
+
+
 ### Workarounds for Non-GNU Systems
->>>>>>> 096052d7
 
 1. **Use UV directly** (recommended):
 
